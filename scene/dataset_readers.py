#
# Copyright (C) 2023, Inria
# GRAPHDECO research group, https://team.inria.fr/graphdeco
# All rights reserved.
#
# This software is free for non-commercial, research and evaluation use 
# under the terms of the LICENSE.md file.
#
# For inquiries contact  george.drettakis@inria.fr
#

import os
import sys
from PIL import Image
from typing import NamedTuple
from scene.colmap_loader import read_extrinsics_text, read_intrinsics_text, qvec2rotmat, \
    read_extrinsics_binary, read_intrinsics_binary, read_points3D_binary, read_points3D_text
from utils.graphics_utils import getWorld2View2, focal2fov, fov2focal
import numpy as np
import json
import imageio
from pathlib import Path
from plyfile import PlyData, PlyElement
from utils.sh_utils import SH2RGB
from scene.gaussian_model import BasicPointCloud

class CameraInfo(NamedTuple):
    uid: int
    R: np.array
    T: np.array
    FovY: np.array
    FovX: np.array
    image: np.array
    image_path: str
    image_name: str
    width: int
    height: int
    depth: np.array

class SceneInfo(NamedTuple):
    point_cloud: BasicPointCloud
    train_cameras: list
    test_cameras: list
    nerf_normalization: dict
    ply_path: str

def getNerfppNorm(cam_info):
    def get_center_and_diag(cam_centers):
        cam_centers = np.hstack(cam_centers)
        avg_cam_center = np.mean(cam_centers, axis=1, keepdims=True)
        center = avg_cam_center
        dist = np.linalg.norm(cam_centers - center, axis=0, keepdims=True)
        diagonal = np.max(dist)
        return center.flatten(), diagonal

    cam_centers = []

    for cam in cam_info:
        W2C = getWorld2View2(cam.R, cam.T)
        C2W = np.linalg.inv(W2C)
        cam_centers.append(C2W[:3, 3:4])

    center, diagonal = get_center_and_diag(cam_centers)
    radius = diagonal * 1.1

    translate = -center

    return {"translate": translate, "radius": radius}

def readColmapCameras(cam_extrinsics, cam_intrinsics, images_folder):
    cam_infos = []
    for idx, key in enumerate(cam_extrinsics):
        sys.stdout.write('\r')
        # the exact output you're looking for:
        sys.stdout.write("Reading camera {}/{}".format(idx+1, len(cam_extrinsics)))
        sys.stdout.flush()

        extr = cam_extrinsics[key]
        intr = cam_intrinsics[extr.camera_id]
        height = intr.height
        width = intr.width

        uid = intr.id
        R = np.transpose(qvec2rotmat(extr.qvec))
        T = np.array(extr.tvec)

        if intr.model=="SIMPLE_PINHOLE":
            focal_length_x = intr.params[0]
            FovY = focal2fov(focal_length_x, height)
            FovX = focal2fov(focal_length_x, width)
        elif intr.model=="PINHOLE":
            focal_length_x = intr.params[0]
            focal_length_y = intr.params[1]
            FovY = focal2fov(focal_length_y, height)
            FovX = focal2fov(focal_length_x, width)
        else:
            assert False, "Colmap camera model not handled: only undistorted datasets (PINHOLE or SIMPLE_PINHOLE cameras) supported!"

        image_path = os.path.join(images_folder, os.path.basename(extr.name))
        image_name = os.path.basename(image_path).split(".")[0]
        image = Image.open(image_path)

        cam_info = CameraInfo(uid=uid, R=R, T=T, FovY=FovY, FovX=FovX, image=image,
                              image_path=image_path, image_name=image_name, width=width, height=height)
        cam_infos.append(cam_info)
    sys.stdout.write('\n')
    return cam_infos

def fetchPly(path):
    plydata = PlyData.read(path)
    vertices = plydata['vertex']
    positions = np.vstack([vertices['x'], vertices['y'], vertices['z']]).T
    colors = np.vstack([vertices['red'], vertices['green'], vertices['blue']]).T / 255.0
    normals = np.vstack([vertices['nx'], vertices['ny'], vertices['nz']]).T
    return BasicPointCloud(points=positions, colors=colors, normals=normals)

def storePly(path, xyz, rgb):
    # Define the dtype for the structured array
    dtype = [('x', 'f4'), ('y', 'f4'), ('z', 'f4'),
            ('nx', 'f4'), ('ny', 'f4'), ('nz', 'f4'),
            ('red', 'u1'), ('green', 'u1'), ('blue', 'u1')]
    
    normals = np.zeros_like(xyz)

    elements = np.empty(xyz.shape[0], dtype=dtype)
    attributes = np.concatenate((xyz, normals, rgb), axis=1)
    elements[:] = list(map(tuple, attributes))

    # Create the PlyData object and write to file
    vertex_element = PlyElement.describe(elements, 'vertex')
    ply_data = PlyData([vertex_element])
    ply_data.write(path)

def readColmapSceneInfo(path, images, eval, llffhold=8):
    try:
        cameras_extrinsic_file = os.path.join(path, "sparse/0", "images.bin")
        cameras_intrinsic_file = os.path.join(path, "sparse/0", "cameras.bin")
        cam_extrinsics = read_extrinsics_binary(cameras_extrinsic_file)
        cam_intrinsics = read_intrinsics_binary(cameras_intrinsic_file)
    except:
        cameras_extrinsic_file = os.path.join(path, "sparse/0", "images.txt")
        cameras_intrinsic_file = os.path.join(path, "sparse/0", "cameras.txt")
        cam_extrinsics = read_extrinsics_text(cameras_extrinsic_file)
        cam_intrinsics = read_intrinsics_text(cameras_intrinsic_file)

    reading_dir = "images" if images == None else images
    cam_infos_unsorted = readColmapCameras(cam_extrinsics=cam_extrinsics, cam_intrinsics=cam_intrinsics, images_folder=os.path.join(path, reading_dir))
    cam_infos = sorted(cam_infos_unsorted.copy(), key = lambda x : x.image_name)

    if eval:
        train_cam_infos = [c for idx, c in enumerate(cam_infos) if idx % llffhold != 0]
        test_cam_infos = [c for idx, c in enumerate(cam_infos) if idx % llffhold == 0]
    else:
        train_cam_infos = cam_infos
        test_cam_infos = []

    nerf_normalization = getNerfppNorm(train_cam_infos)

    ply_path = os.path.join(path, "sparse/0/points3D.ply")
    bin_path = os.path.join(path, "sparse/0/points3D.bin")
    txt_path = os.path.join(path, "sparse/0/points3D.txt")
    if not os.path.exists(ply_path):
        print("Converting point3d.bin to .ply, will happen only the first time you open the scene.")
        try:
            xyz, rgb, _ = read_points3D_binary(bin_path)
        except:
            xyz, rgb, _ = read_points3D_text(txt_path)
        storePly(ply_path, xyz, rgb)
    try:
        pcd = fetchPly(ply_path)
    except:
        pcd = None

    scene_info = SceneInfo(point_cloud=pcd,
                           train_cameras=train_cam_infos,
                           test_cameras=test_cam_infos,
                           nerf_normalization=nerf_normalization,
                           ply_path=ply_path)
    return scene_info

def readCamerasFromTransforms(path, transformsfile, white_background, extension=".png"):
    cam_infos = []

    with open(os.path.join(path, transformsfile)) as json_file:
        contents = json.load(json_file)
        fovx = contents["camera_angle_x"]

        is_test = 'test' in transformsfile

        frames = contents["frames"]
        for idx, frame in enumerate(frames):
            cam_name = os.path.join(path, frame["file_path"] + extension)

<<<<<<< HEAD
            # NeRF 'transform_matrix' is a camera-to-world transform
            c2w = np.array(frame["transform_matrix"])
            # change from OpenGL/Blender camera axes (Y up, Z back) to COLMAP (Y down, Z forward)
            c2w[:3, 1:3] *= -1

            # get the world-to-camera transform and set R, T
            w2c = np.linalg.inv(c2w)
            R = np.transpose(w2c[:3,:3])  # R is stored transposed due to 'glm' in CUDA code
            T = w2c[:3, 3]
=======
            depth_name = os.path.join(path, frame["file_path"] + "_depth0000" + '.exr')

            matrix = np.linalg.inv(np.array(frame["transform_matrix"]))
            R = -np.transpose(matrix[:3,:3])
            R[:,0] = -R[:,0]
            T = -matrix[:3, 3]
>>>>>>> 3ce0b41e

            image_path = os.path.join(path, cam_name)
            image_name = Path(cam_name).stem
            image = Image.open(image_path)
            depth = imageio.imread(depth_name)

            im_data = np.array(image.convert("RGBA"))

            bg = np.array([1,1,1]) if white_background else np.array([0, 0, 0])

            norm_data = im_data / 255.0
            arr = norm_data[:,:,:3] * norm_data[:, :, 3:4] + bg * (1 - norm_data[:, :, 3:4])
            image = Image.fromarray(np.array(arr*255.0, dtype=np.byte), "RGB")

            fovy = focal2fov(fov2focal(fovx, image.size[0]), image.size[1])
            FovY = fovy 
            FovX = fovx

            cam_infos.append(CameraInfo(uid=idx, R=R, T=T, FovY=FovY, FovX=FovX, image=image,
                            image_path=image_path, image_name=image_name, width=image.size[0], height=image.size[1], depth=depth))
            
    return cam_infos

def readNerfSyntheticInfo(path, white_background, eval, extension=".png"):
    print("Reading Training Transforms")
    train_cam_infos = readCamerasFromTransforms(path, "transforms_train.json", white_background, extension)
    print("Reading Test Transforms")
    test_cam_infos = readCamerasFromTransforms(path, "transforms_test.json", white_background, extension)
    
    if not eval:
        train_cam_infos.extend(test_cam_infos)
        test_cam_infos = []

    nerf_normalization = getNerfppNorm(train_cam_infos)

    ply_path = os.path.join(path, "points3d.ply")
    if not os.path.exists(ply_path):
        # Since this data set has no colmap data, we start with random points
        num_pts = 100_000
        print(f"Generating random point cloud ({num_pts})...")
        
        # We create random points inside the bounds of the synthetic Blender scenes
        xyz = np.random.random((num_pts, 3)) * 2.6 - 1.3
        shs = np.random.random((num_pts, 3)) / 255.0
        pcd = BasicPointCloud(points=xyz, colors=SH2RGB(shs), normals=np.zeros((num_pts, 3)))

        storePly(ply_path, xyz, SH2RGB(shs) * 255)
    try:
        pcd = fetchPly(ply_path)
    except:
        pcd = None

    scene_info = SceneInfo(point_cloud=pcd,
                           train_cameras=train_cam_infos,
                           test_cameras=test_cam_infos,
                           nerf_normalization=nerf_normalization,
                           ply_path=ply_path)
    return scene_info

sceneLoadTypeCallbacks = {
    "Colmap": readColmapSceneInfo,
    "Blender" : readNerfSyntheticInfo
}<|MERGE_RESOLUTION|>--- conflicted
+++ resolved
@@ -191,7 +191,6 @@
         for idx, frame in enumerate(frames):
             cam_name = os.path.join(path, frame["file_path"] + extension)
 
-<<<<<<< HEAD
             # NeRF 'transform_matrix' is a camera-to-world transform
             c2w = np.array(frame["transform_matrix"])
             # change from OpenGL/Blender camera axes (Y up, Z back) to COLMAP (Y down, Z forward)
@@ -201,15 +200,8 @@
             w2c = np.linalg.inv(c2w)
             R = np.transpose(w2c[:3,:3])  # R is stored transposed due to 'glm' in CUDA code
             T = w2c[:3, 3]
-=======
+
             depth_name = os.path.join(path, frame["file_path"] + "_depth0000" + '.exr')
-
-            matrix = np.linalg.inv(np.array(frame["transform_matrix"]))
-            R = -np.transpose(matrix[:3,:3])
-            R[:,0] = -R[:,0]
-            T = -matrix[:3, 3]
->>>>>>> 3ce0b41e
-
             image_path = os.path.join(path, cam_name)
             image_name = Path(cam_name).stem
             image = Image.open(image_path)
